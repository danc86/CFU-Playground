--- conflicted
+++ resolved
@@ -56,13 +56,6 @@
     fi
 fi
 
-<<<<<<< HEAD
-# Check GCC
-if ! which riscv64-unknown-elf-gcc >/dev/null; then
-    echo "Error: RISCV GCC toolchain not found. Please install one, following the instructions at"
-    echo "https://cfu-playground.readthedocs.io/en/latest/setup-guide.html#step-3-install-riscv-toolchain"
-=======
-
 # Build flashrom after installing dependencies
 echo "BUILDING FLASHROM"
 (
@@ -70,8 +63,10 @@
   make -j4 CONFIG_ENABLE_LIBPCI_PROGRAMMERS=no
 )
 
-# Warn about different versions
->>>>>>> ab940058
+# Check GCC
+if ! which riscv64-unknown-elf-gcc >/dev/null; then
+    echo "Error: RISCV GCC toolchain not found. Please install one, following the instructions at"
+    echo "https://cfu-playground.readthedocs.io/en/latest/setup-guide.html#step-3-install-riscv-toolchain"
 
 elif ! riscv64-unknown-elf-gcc --version | grep 'SiFive GCC 8.3.0-2020.04.1.' >/dev/null; then
     echo "Unsupported version of riscv64-unknown-elf-gcc. SiFive GCC 8.3.0-2020.04.1 is known to work." >&2

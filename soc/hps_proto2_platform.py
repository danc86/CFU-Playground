--- conflicted
+++ resolved
@@ -150,14 +150,10 @@
                                  connectors=[],
                                  toolchain=toolchain)
         if toolchain == "oxide":
-<<<<<<< HEAD
+            self.toolchain.yosys_template = _oxide_yosys_template
             if just_synth:
                 self.toolchain.build_template = _oxide_synth_build_template
             elif custom_params:
-=======
-            self.toolchain.yosys_template = _oxide_yosys_template
-            if custom_params:
->>>>>>> 66547072
                 self.toolchain.build_template = _oxide_custom_build_template
             elif parallel_pnr:
                 self.toolchain.build_template = _oxide_parallel_build_template
